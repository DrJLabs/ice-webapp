--- conflicted
+++ resolved
@@ -33,18 +33,12 @@
       '@types/react-dom':
         specifier: ^19.0.1
         version: 19.1.6(@types/react@19.1.6)
-<<<<<<< HEAD
       '@vitejs/plugin-react':
         specifier: ^4.5.1
         version: 4.5.1(vite@5.4.19(@types/node@22.15.30))
       '@vitest/coverage-v8':
         specifier: ^3.2.2
         version: 3.2.2(vitest@3.2.2(@types/node@22.15.30)(jsdom@26.1.0))
-=======
-      '@vitest/coverage-v8':
-        specifier: ^3.2.2
-        version: 3.2.2(vitest@3.2.2(@types/node@22.15.30)(jsdom@24.1.3))
->>>>>>> 82c3bb81
       autoprefixer:
         specifier: ^10.4.19
         version: 10.4.21(postcss@8.5.4)
@@ -64,13 +58,8 @@
         specifier: ^9.1.7
         version: 9.1.7
       jsdom:
-<<<<<<< HEAD
         specifier: ^26.1.0
         version: 26.1.0
-=======
-        specifier: ^24.0.0
-        version: 24.1.3
->>>>>>> 82c3bb81
       playwright:
         specifier: ^1.49.0
         version: 1.52.0
@@ -85,11 +74,7 @@
         version: 5.8.3
       vitest:
         specifier: ^3.2.2
-<<<<<<< HEAD
         version: 3.2.2(@types/node@22.15.30)(jsdom@26.1.0)
-=======
-        version: 3.2.2(@types/node@22.15.30)(jsdom@24.1.3)
->>>>>>> 82c3bb81
 
 packages:
 
@@ -100,18 +85,80 @@
   '@asamuzakjp/css-color@3.2.0':
     resolution: {integrity: sha512-K1A6z8tS3XsmCMM86xoWdn7Fkdn9m6RSVtocUrJYIwZnFVkng/PvkEoWtOWmP+Scc6saYWHWZYbndEEXxl24jw==}
 
+  '@babel/code-frame@7.27.1':
+    resolution: {integrity: sha512-cjQ7ZlQ0Mv3b47hABuTevyTuYN4i+loJKGeV9flcCgIK37cCXRh+L1bd3iBHlynerhQ7BhCkn2BPbQUL+rGqFg==}
+    engines: {node: '>=6.9.0'}
+
+  '@babel/compat-data@7.27.5':
+    resolution: {integrity: sha512-KiRAp/VoJaWkkte84TvUd9qjdbZAdiqyvMxrGl1N6vzFogKmaLgoM3L1kgtLicp2HP5fBJS8JrZKLVIZGVJAVg==}
+    engines: {node: '>=6.9.0'}
+
+  '@babel/core@7.27.4':
+    resolution: {integrity: sha512-bXYxrXFubeYdvB0NhD/NBB3Qi6aZeV20GOWVI47t2dkecCEoneR4NPVcb7abpXDEvejgrUfFtG6vG/zxAKmg+g==}
+    engines: {node: '>=6.9.0'}
+
+  '@babel/generator@7.27.5':
+    resolution: {integrity: sha512-ZGhA37l0e/g2s1Cnzdix0O3aLYm66eF8aufiVteOgnwxgnRP8GoyMj7VWsgWnQbVKXyge7hqrFh2K2TQM6t1Hw==}
+    engines: {node: '>=6.9.0'}
+
+  '@babel/helper-compilation-targets@7.27.2':
+    resolution: {integrity: sha512-2+1thGUUWWjLTYTHZWK1n8Yga0ijBz1XAhUXcKy81rd5g6yh7hGqMp45v7cadSbEHc9G3OTv45SyneRN3ps4DQ==}
+    engines: {node: '>=6.9.0'}
+
+  '@babel/helper-module-imports@7.27.1':
+    resolution: {integrity: sha512-0gSFWUPNXNopqtIPQvlD5WgXYI5GY2kP2cCvoT8kczjbfcfuIljTbcWrulD1CIPIX2gt1wghbDy08yE1p+/r3w==}
+    engines: {node: '>=6.9.0'}
+
+  '@babel/helper-module-transforms@7.27.3':
+    resolution: {integrity: sha512-dSOvYwvyLsWBeIRyOeHXp5vPj5l1I011r52FM1+r1jCERv+aFXYk4whgQccYEGYxK2H3ZAIA8nuPkQ0HaUo3qg==}
+    engines: {node: '>=6.9.0'}
+    peerDependencies:
+      '@babel/core': ^7.0.0
+
+  '@babel/helper-plugin-utils@7.27.1':
+    resolution: {integrity: sha512-1gn1Up5YXka3YYAHGKpbideQ5Yjf1tDa9qYcgysz+cNCXukyLl6DjPXhD3VRwSb8c0J9tA4b2+rHEZtc6R0tlw==}
+    engines: {node: '>=6.9.0'}
+
   '@babel/helper-string-parser@7.27.1':
     resolution: {integrity: sha512-qMlSxKbpRlAridDExk92nSobyDdpPijUq2DW6oDnUqd0iOGxmQjyqhMIihI9+zv4LPyZdRje2cavWPbCbWm3eA==}
     engines: {node: '>=6.9.0'}
 
   '@babel/helper-validator-identifier@7.27.1':
     resolution: {integrity: sha512-D2hP9eA+Sqx1kBZgzxZh0y1trbuU+JoDkiEwqhQ36nodYqJwyEIhPSdMNd7lOm/4io72luTPWH20Yda0xOuUow==}
+    engines: {node: '>=6.9.0'}
+
+  '@babel/helper-validator-option@7.27.1':
+    resolution: {integrity: sha512-YvjJow9FxbhFFKDSuFnVCe2WxXk1zWc22fFePVNEaWJEu8IrZVlda6N0uHwzZrUM1il7NC9Mlp4MaJYbYd9JSg==}
+    engines: {node: '>=6.9.0'}
+
+  '@babel/helpers@7.27.6':
+    resolution: {integrity: sha512-muE8Tt8M22638HU31A3CgfSUciwz1fhATfoVai05aPXGor//CdWDCbnlY1yvBPo07njuVOCNGCSp/GTt12lIug==}
     engines: {node: '>=6.9.0'}
 
   '@babel/parser@7.27.5':
     resolution: {integrity: sha512-OsQd175SxWkGlzbny8J3K8TnnDD0N3lrIUtB92xwyRpzaenGZhxDvxN/JgU00U3CDZNj9tPuDJ5H0WS4Nt3vKg==}
     engines: {node: '>=6.0.0'}
     hasBin: true
+
+  '@babel/plugin-transform-react-jsx-self@7.27.1':
+    resolution: {integrity: sha512-6UzkCs+ejGdZ5mFFC/OCUrv028ab2fp1znZmCZjAOBKiBK2jXD1O+BPSfX8X2qjJ75fZBMSnQn3Rq2mrBJK2mw==}
+    engines: {node: '>=6.9.0'}
+    peerDependencies:
+      '@babel/core': ^7.0.0-0
+
+  '@babel/plugin-transform-react-jsx-source@7.27.1':
+    resolution: {integrity: sha512-zbwoTsBruTeKB9hSq73ha66iFeJHuaFkUbwvqElnygoNbj/jHRsSeokowZFN3CZ64IvEqcmmkVe89OPXc7ldAw==}
+    engines: {node: '>=6.9.0'}
+    peerDependencies:
+      '@babel/core': ^7.0.0-0
+
+  '@babel/template@7.27.2':
+    resolution: {integrity: sha512-LPDZ85aEJyYSd18/DkjNh4/y1ntkE5KwUHWTiqgRxruuZL2F1yuHligVHLvcHY2vMHXttKFpJn6LwfI7cw7ODw==}
+    engines: {node: '>=6.9.0'}
+
+  '@babel/traverse@7.27.4':
+    resolution: {integrity: sha512-oNcu2QbHqts9BtOWJosOVJapWjBDSxGCpFvikNR5TGDYDQf3JwpIoMzIKrvfoti93cLfPJEG4tH9SPVeyCGgdA==}
+    engines: {node: '>=6.9.0'}
 
   '@babel/types@7.27.6':
     resolution: {integrity: sha512-ETyHEk2VHHvl9b9jZP5IHPavHYk57EhanlRRuae9XCpb/j5bDCbPPMOBfCWhnl/7EDJz0jEMCi/RhccCE8r1+Q==}
@@ -149,124 +196,6 @@
     resolution: {integrity: sha512-Vd/9EVDiu6PPJt9yAh6roZP6El1xHrdvIVGjyBsHR0RYwNHgL7FJPyIIW4fANJNG6FtyZfvlRPpFI4ZM/lubvw==}
     engines: {node: '>=18'}
 
-  '@ampproject/remapping@2.3.0':
-    resolution: {integrity: sha512-30iZtAPgz+LTIYoeivqYo853f02jBYSd5uGnGpkFV0M3xOt9aN73erkgYAmZU43x4VfqcnLxW9Kpg3R5LC4YYw==}
-    engines: {node: '>=6.0.0'}
-
-  '@asamuzakjp/css-color@3.2.0':
-    resolution: {integrity: sha512-K1A6z8tS3XsmCMM86xoWdn7Fkdn9m6RSVtocUrJYIwZnFVkng/PvkEoWtOWmP+Scc6saYWHWZYbndEEXxl24jw==}
-
-  '@babel/code-frame@7.27.1':
-    resolution: {integrity: sha512-cjQ7ZlQ0Mv3b47hABuTevyTuYN4i+loJKGeV9flcCgIK37cCXRh+L1bd3iBHlynerhQ7BhCkn2BPbQUL+rGqFg==}
-    engines: {node: '>=6.9.0'}
-
-  '@babel/compat-data@7.27.5':
-    resolution: {integrity: sha512-KiRAp/VoJaWkkte84TvUd9qjdbZAdiqyvMxrGl1N6vzFogKmaLgoM3L1kgtLicp2HP5fBJS8JrZKLVIZGVJAVg==}
-    engines: {node: '>=6.9.0'}
-
-  '@babel/core@7.27.4':
-    resolution: {integrity: sha512-bXYxrXFubeYdvB0NhD/NBB3Qi6aZeV20GOWVI47t2dkecCEoneR4NPVcb7abpXDEvejgrUfFtG6vG/zxAKmg+g==}
-    engines: {node: '>=6.9.0'}
-
-  '@babel/generator@7.27.5':
-    resolution: {integrity: sha512-ZGhA37l0e/g2s1Cnzdix0O3aLYm66eF8aufiVteOgnwxgnRP8GoyMj7VWsgWnQbVKXyge7hqrFh2K2TQM6t1Hw==}
-    engines: {node: '>=6.9.0'}
-
-  '@babel/helper-compilation-targets@7.27.2':
-    resolution: {integrity: sha512-2+1thGUUWWjLTYTHZWK1n8Yga0ijBz1XAhUXcKy81rd5g6yh7hGqMp45v7cadSbEHc9G3OTv45SyneRN3ps4DQ==}
-    engines: {node: '>=6.9.0'}
-
-  '@babel/helper-module-imports@7.27.1':
-    resolution: {integrity: sha512-0gSFWUPNXNopqtIPQvlD5WgXYI5GY2kP2cCvoT8kczjbfcfuIljTbcWrulD1CIPIX2gt1wghbDy08yE1p+/r3w==}
-    engines: {node: '>=6.9.0'}
-
-  '@babel/helper-module-transforms@7.27.3':
-    resolution: {integrity: sha512-dSOvYwvyLsWBeIRyOeHXp5vPj5l1I011r52FM1+r1jCERv+aFXYk4whgQccYEGYxK2H3ZAIA8nuPkQ0HaUo3qg==}
-    engines: {node: '>=6.9.0'}
-    peerDependencies:
-      '@babel/core': ^7.0.0
-
-  '@babel/helper-plugin-utils@7.27.1':
-    resolution: {integrity: sha512-1gn1Up5YXka3YYAHGKpbideQ5Yjf1tDa9qYcgysz+cNCXukyLl6DjPXhD3VRwSb8c0J9tA4b2+rHEZtc6R0tlw==}
-    engines: {node: '>=6.9.0'}
-
-  '@babel/helper-string-parser@7.27.1':
-    resolution: {integrity: sha512-qMlSxKbpRlAridDExk92nSobyDdpPijUq2DW6oDnUqd0iOGxmQjyqhMIihI9+zv4LPyZdRje2cavWPbCbWm3eA==}
-    engines: {node: '>=6.9.0'}
-
-  '@babel/helper-validator-identifier@7.27.1':
-    resolution: {integrity: sha512-D2hP9eA+Sqx1kBZgzxZh0y1trbuU+JoDkiEwqhQ36nodYqJwyEIhPSdMNd7lOm/4io72luTPWH20Yda0xOuUow==}
-    engines: {node: '>=6.9.0'}
-
-  '@babel/helper-validator-option@7.27.1':
-    resolution: {integrity: sha512-YvjJow9FxbhFFKDSuFnVCe2WxXk1zWc22fFePVNEaWJEu8IrZVlda6N0uHwzZrUM1il7NC9Mlp4MaJYbYd9JSg==}
-    engines: {node: '>=6.9.0'}
-
-  '@babel/helpers@7.27.6':
-    resolution: {integrity: sha512-muE8Tt8M22638HU31A3CgfSUciwz1fhATfoVai05aPXGor//CdWDCbnlY1yvBPo07njuVOCNGCSp/GTt12lIug==}
-    engines: {node: '>=6.9.0'}
-
-  '@babel/parser@7.27.5':
-    resolution: {integrity: sha512-OsQd175SxWkGlzbny8J3K8TnnDD0N3lrIUtB92xwyRpzaenGZhxDvxN/JgU00U3CDZNj9tPuDJ5H0WS4Nt3vKg==}
-    engines: {node: '>=6.0.0'}
-    hasBin: true
-
-  '@babel/plugin-transform-react-jsx-self@7.27.1':
-    resolution: {integrity: sha512-6UzkCs+ejGdZ5mFFC/OCUrv028ab2fp1znZmCZjAOBKiBK2jXD1O+BPSfX8X2qjJ75fZBMSnQn3Rq2mrBJK2mw==}
-    engines: {node: '>=6.9.0'}
-    peerDependencies:
-      '@babel/core': ^7.0.0-0
-
-  '@babel/plugin-transform-react-jsx-source@7.27.1':
-    resolution: {integrity: sha512-zbwoTsBruTeKB9hSq73ha66iFeJHuaFkUbwvqElnygoNbj/jHRsSeokowZFN3CZ64IvEqcmmkVe89OPXc7ldAw==}
-    engines: {node: '>=6.9.0'}
-    peerDependencies:
-      '@babel/core': ^7.0.0-0
-
-  '@babel/template@7.27.2':
-    resolution: {integrity: sha512-LPDZ85aEJyYSd18/DkjNh4/y1ntkE5KwUHWTiqgRxruuZL2F1yuHligVHLvcHY2vMHXttKFpJn6LwfI7cw7ODw==}
-    engines: {node: '>=6.9.0'}
-
-  '@babel/traverse@7.27.4':
-    resolution: {integrity: sha512-oNcu2QbHqts9BtOWJosOVJapWjBDSxGCpFvikNR5TGDYDQf3JwpIoMzIKrvfoti93cLfPJEG4tH9SPVeyCGgdA==}
-    engines: {node: '>=6.9.0'}
-
-  '@babel/types@7.27.6':
-    resolution: {integrity: sha512-ETyHEk2VHHvl9b9jZP5IHPavHYk57EhanlRRuae9XCpb/j5bDCbPPMOBfCWhnl/7EDJz0jEMCi/RhccCE8r1+Q==}
-    engines: {node: '>=6.9.0'}
-
-  '@bcoe/v8-coverage@1.0.2':
-    resolution: {integrity: sha512-6zABk/ECA/QYSCQ1NGiVwwbQerUCZ+TQbp64Q3AgmfNvurHH0j8TtXa1qbShXA6qqkpAj4V5W8pP6mLe1mcMqA==}
-    engines: {node: '>=18'}
-
-  '@csstools/color-helpers@5.0.2':
-    resolution: {integrity: sha512-JqWH1vsgdGcw2RR6VliXXdA0/59LttzlU8UlRT/iUUsEeWfYq8I+K0yhihEUTTHLRm1EXvpsCx3083EU15ecsA==}
-    engines: {node: '>=18'}
-
-  '@csstools/css-calc@2.1.4':
-    resolution: {integrity: sha512-3N8oaj+0juUw/1H3YwmDDJXCgTB1gKU6Hc/bB502u9zR0q2vd786XJH9QfrKIEgFlZmhZiq6epXl4rHqhzsIgQ==}
-    engines: {node: '>=18'}
-    peerDependencies:
-      '@csstools/css-parser-algorithms': ^3.0.5
-      '@csstools/css-tokenizer': ^3.0.4
-
-  '@csstools/css-color-parser@3.0.10':
-    resolution: {integrity: sha512-TiJ5Ajr6WRd1r8HSiwJvZBiJOqtH86aHpUjq5aEKWHiII2Qfjqd/HCWKPOW8EP4vcspXbHnXrwIDlu5savQipg==}
-    engines: {node: '>=18'}
-    peerDependencies:
-      '@csstools/css-parser-algorithms': ^3.0.5
-      '@csstools/css-tokenizer': ^3.0.4
-
-  '@csstools/css-parser-algorithms@3.0.5':
-    resolution: {integrity: sha512-DaDeUkXZKjdGhgYaHNJTV9pV7Y9B3b644jCLs9Upc3VeNGg6LWARAT6O+Q+/COo+2gg/bM5rhpMAtf70WqfBdQ==}
-    engines: {node: '>=18'}
-    peerDependencies:
-      '@csstools/css-tokenizer': ^3.0.4
-
-  '@csstools/css-tokenizer@3.0.4':
-    resolution: {integrity: sha512-Vd/9EVDiu6PPJt9yAh6roZP6El1xHrdvIVGjyBsHR0RYwNHgL7FJPyIIW4fANJNG6FtyZfvlRPpFI4ZM/lubvw==}
-    engines: {node: '>=18'}
-
   '@emnapi/core@1.4.3':
     resolution: {integrity: sha512-4m62DuCE07lw01soJwPiBGC0nAww0Q+RY70VZ+n49yDIO13yyinhbWCeNnaob0lakDtWQzSdtNWzJeOJt2ma+g==}
 
@@ -959,7 +888,6 @@
   '@tybys/wasm-util@0.9.0':
     resolution: {integrity: sha512-6+7nlbMVX/PVDCwaIQ8nTOPveOcFLSt8GcXdx8hD0bt39uWxYT88uXzqTd4fTvqta7oeUJqudepapKNt2DYJFw==}
 
-<<<<<<< HEAD
   '@types/babel__core@7.20.5':
     resolution: {integrity: sha512-qoQprZvz5wQFJwMDqeseRXWv3rqMvhgpbXFfVyWhbx9X47POIA6i/+dXefEmZKoAgOaTdaIgNSMqMIU61yRyzA==}
 
@@ -972,8 +900,6 @@
   '@types/babel__traverse@7.20.7':
     resolution: {integrity: sha512-dkO5fhS7+/oos4ciWxyEyjWe48zmG6wbCheo/G2ZnHx4fs3EU6YC6UM8rk56gAjNJ9P3MTH2jo5jb92/K6wbng==}
 
-=======
->>>>>>> 82c3bb81
   '@types/chai@5.2.2':
     resolution: {integrity: sha512-8kB30R7Hwqf40JPiKhVzodJs2Qc1ZJ5zuT3uzw5Hq/dhNCl3G3l83jfpdI1e20BP348+fV7VIL/+FxaXkqBmWg==}
 
@@ -1144,7 +1070,6 @@
     cpu: [x64]
     os: [win32]
 
-<<<<<<< HEAD
   '@vitejs/plugin-react@4.5.1':
     resolution: {integrity: sha512-uPZBqSI0YD4lpkIru6M35sIfylLGTyhGHvDZbNLuMA73lMlwJKz5xweH7FajfcCAc2HnINciejA9qTz0dr0M7A==}
     engines: {node: ^14.18.0 || >=16.0.0}
@@ -1163,20 +1088,6 @@
   '@vitest/expect@3.2.2':
     resolution: {integrity: sha512-ipHw0z669vEMjzz3xQE8nJX1s0rQIb7oEl4jjl35qWTwm/KIHERIg/p/zORrjAaZKXfsv7IybcNGHwhOOAPMwQ==}
 
-=======
-  '@vitest/coverage-v8@3.2.2':
-    resolution: {integrity: sha512-RVAi5xnqedSKvaoQyCTWvncMk8eYZcTTOsLK7XmnfOEvdGP/O/upA0/MA8Ss+Qs++mj0GcSRi/whR0S5iBPpTQ==}
-    peerDependencies:
-      '@vitest/browser': 3.2.2
-      vitest: 3.2.2
-    peerDependenciesMeta:
-      '@vitest/browser':
-        optional: true
-
-  '@vitest/expect@3.2.2':
-    resolution: {integrity: sha512-ipHw0z669vEMjzz3xQE8nJX1s0rQIb7oEl4jjl35qWTwm/KIHERIg/p/zORrjAaZKXfsv7IybcNGHwhOOAPMwQ==}
-
->>>>>>> 82c3bb81
   '@vitest/mocker@3.2.2':
     resolution: {integrity: sha512-jKojcaRyIYpDEf+s7/dD3LJt53c0dPfp5zCPXz9H/kcGrSlovU/t1yEaNzM9oFME3dcd4ULwRI/x0Po1Zf+LTw==}
     peerDependencies:
@@ -1289,9 +1200,6 @@
     resolution: {integrity: sha512-hsU18Ae8CDTR6Kgu9DYf0EbCr/a5iGL0rytQDobUcdpYOKokk8LEjVphnXkDkgpi0wYVsqrXuP0bZxJaTqdgoA==}
     engines: {node: '>= 0.4'}
 
-  asynckit@0.4.0:
-    resolution: {integrity: sha512-Oei9OH4tRh0YqU3GxhX79dM/mwVgvbZJaSNaRk+bshkj0S5cfHcgYakreBjrHwatXKbz+IoIdYLxrKim2MjW0Q==}
-
   autoprefixer@10.4.21:
     resolution: {integrity: sha512-O+A6LWV5LDHSJD3LjHYoNi4VLsj/Whi7k6zG12xTYaU4cQ8oxQGckXNX8cRHK5yOZ/ppVHe0ZBXGzSV9jXdVbQ==}
     engines: {node: ^10 || ^12 || >=14}
@@ -1389,10 +1297,6 @@
     resolution: {integrity: sha512-1rXeuUUiGGrykh+CeBdu5Ie7OJwinCgQY0bc7GCRxy5xVHy+moaqkpL/jqQq0MtQOeYcrqEz4abc5f0KtU7W4A==}
     engines: {node: '>=12.5.0'}
 
-  combined-stream@1.0.8:
-    resolution: {integrity: sha512-FQN4MRfuJeHf7cBbBMJFXhKSDq+2kAArBlmRBvcvFE5BB1HZKXtSFASDhdlz9zOYwxh8lDdnvmMOe/+5cdoEdg==}
-    engines: {node: '>= 0.8'}
-
   concat-map@0.0.1:
     resolution: {integrity: sha512-/Srv4dswyQNBfohGpz9o6Yb3Gz3SrUDqBH5rTuhGR7ahtlbYKnVxw2bCFMRljaA7EXHaXZ8wsHdodFvbkhKmqg==}
 
@@ -1402,10 +1306,6 @@
   cross-spawn@7.0.6:
     resolution: {integrity: sha512-uV2QOWP2nWzsy2aMp8aRibhi9dlzF5Hgh5SHaB9OiTGEyDTiJJyx0uy51QXdyWbtAHNua4XJzUKca3OzKUd3vA==}
     engines: {node: '>= 8'}
-
-  cssstyle@4.3.1:
-    resolution: {integrity: sha512-ZgW+Jgdd7i52AaLYCriF8Mxqft0gD/R9i9wi6RWBhs1pqdPEzPjym7rvRKi397WmQFf3SlyUsszhw+VVCbx79Q==}
-    engines: {node: '>=18'}
 
   cssstyle@4.3.1:
     resolution: {integrity: sha512-ZgW+Jgdd7i52AaLYCriF8Mxqft0gD/R9i9wi6RWBhs1pqdPEzPjym7rvRKi397WmQFf3SlyUsszhw+VVCbx79Q==}
@@ -1467,10 +1367,6 @@
   define-properties@1.2.1:
     resolution: {integrity: sha512-8QmQKqEASLd5nx0U1B1okLElbUuuttJ/AnYmRXbbbGDWh6uS208EjD4Xqq/I9wK7u0v6O08XhTWnt5XtEbR6Dg==}
     engines: {node: '>= 0.4'}
-
-  delayed-stream@1.0.0:
-    resolution: {integrity: sha512-ZySD7Nf91aLB0RxL4KGrKHBXl7Eds1DAmEdcoVawXnLD7SDhpNgtuII2aAkg7a7QS41jxPSZ17p4VdGnMHk3MQ==}
-    engines: {node: '>=0.4.0'}
 
   detect-libc@2.0.4:
     resolution: {integrity: sha512-3UDv+G9CsCKO1WKMGw9fwq/SWJYbI0c5Y7LU1AXYoDdbhE2AHQ6N6Nb34sG8Fj7T5APy8qXDCKuuIHd1BR0tVA==}
@@ -1735,10 +1631,6 @@
     resolution: {integrity: sha512-gIXjKqtFuWEgzFRJA9WCQeSJLZDjgJUOMCMzxtvFq/37KojM1BFGufqsCy0r4qSQmYLsZYMeyRqzIWOMup03sw==}
     engines: {node: '>=14'}
 
-  form-data@4.0.3:
-    resolution: {integrity: sha512-qsITQPfmvMOSAdeyZ+12I1c+CKSstAFAwu+97zrnWAbIr5u8wfsExUzCesVLC8NgHuRUqNN4Zy6UPWUTRGslcA==}
-    engines: {node: '>= 6'}
-
   fraction.js@4.3.7:
     resolution: {integrity: sha512-ZsDfxO51wGAXREY55a7la9LScWpwv9RxIrYABrlvOFBlH/ShPnrtsXeuUIfXKKOVicNxQ+o8JTbJvjS4M89yew==}
 
@@ -2039,31 +1931,20 @@
     resolution: {integrity: sha512-wpxZs9NoxZaJESJGIZTyDEaYpl0FKSA+FB9aJiyemKhMwkxQg63h4T1KJgUGHpTqPDNRcmmYLugrRjJlBtWvRA==}
     hasBin: true
 
-<<<<<<< HEAD
   jsdom@26.1.0:
     resolution: {integrity: sha512-Cvc9WUhxSMEo4McES3P7oK3QaXldCfNWp7pl2NNeiIFlCoLr3kfq9kb1fxftiwk1FLV7CvpvDfonxtzUDeSOPg==}
     engines: {node: '>=18'}
     peerDependencies:
       canvas: ^3.0.0
-=======
-  jsdom@24.1.3:
-    resolution: {integrity: sha512-MyL55p3Ut3cXbeBEG7Hcv0mVM8pp8PBNWxRqchZnSfAiES1v1mRnMeFfaHWIPULpwsYfvO+ZmMZz5tGCnjzDUQ==}
-    engines: {node: '>=18'}
-    peerDependencies:
-      canvas: ^2.11.2
->>>>>>> 82c3bb81
     peerDependenciesMeta:
       canvas:
         optional: true
 
-<<<<<<< HEAD
   jsesc@3.1.0:
     resolution: {integrity: sha512-/sM3dO2FOzXjKQhJuo0Q173wf2KOo8t4I8vHy6lF9poUp7bKT0/NHE8fPX23PwfhnykfqnC2xRxOnVw5XuGIaA==}
     engines: {node: '>=6'}
     hasBin: true
 
-=======
->>>>>>> 82c3bb81
   json-buffer@3.0.1:
     resolution: {integrity: sha512-4bV5BfR2mqfQTJm+V5tPPdf+ZpuhiIvTuAB5g8kcrXOZpTT/QwwVRWBywX1ozr6lEuPdbHxwaJlm9G6mI2sfSQ==}
 
@@ -2141,14 +2022,6 @@
   micromatch@4.0.8:
     resolution: {integrity: sha512-PXwfBhYu0hBCPw8Dn0E+WDYb7af3dSLVWKi3HGv84IdF4TyFoC0ysxFd0Goxw7nSv4T/PzEJQxsYsEiFCKo2BA==}
     engines: {node: '>=8.6'}
-
-  mime-db@1.52.0:
-    resolution: {integrity: sha512-sPU4uV7dYlvtWJxwwxHD0PuihVNiE7TyAbQ5SWxDCB9mUYvOgroQOwYQQOKPJ8CIbE+1ETVlOoK1UC2nU3gYvg==}
-    engines: {node: '>= 0.6'}
-
-  mime-types@2.1.35:
-    resolution: {integrity: sha512-ZDY+bPm5zTTF+YpCrAU9nK0UgICYPT0QtT1NZWFv4s++TNkcgVaT0g6+4R2uI4MjQjzysHB1zxuWL50hzaeXiw==}
-    engines: {node: '>= 0.6'}
 
   minimatch@3.1.2:
     resolution: {integrity: sha512-J7p63hRiAjw1NDEww1W7i37+ByIrOWO5XQQAzZ3VOcL0PNybwpfmV/N05zFAzwQ9USyEcX6t3UO+K5aqBQOIHw==}
@@ -2334,15 +2207,9 @@
   prop-types@15.8.1:
     resolution: {integrity: sha512-oj87CgZICdulUohogVAR7AjlC0327U4el4L6eAvOqCeudMDVU0NThNaV+b9Df4dXgSP1gXMTnPdhfe/2qDH5cg==}
 
-  psl@1.15.0:
-    resolution: {integrity: sha512-JZd3gMVBAVQkSs6HdNZo9Sdo0LNcQeMNP3CozBJb3JYC/QUYZTnKxP+f8oWRX4rHP5EurWxqAHTSwUCjlNKa1w==}
-
   punycode@2.3.1:
     resolution: {integrity: sha512-vYt7UD1U9Wg6138shLtLOvdAu+8DsC/ilFtEVHcH+wydcSpNE20AfSOduf6MkRFahL5FY7X1oU7nKVZFtfq8Fg==}
     engines: {node: '>=6'}
-
-  querystringify@2.2.0:
-    resolution: {integrity: sha512-FIqgj2EUvTa7R50u0rGsyTftzjYmv/a3hO345bZNrqabNqjtgiDMgmo4mkUjd+nzU5oF3dClKqFIPUKybUyqoQ==}
 
   queue-microtask@1.2.3:
     resolution: {integrity: sha512-NuaNSa6flKT5JaSYQzJok04JzTL1CA6aGhv5rfLW3PgqA+M2ChpZQnAC8h8i4ZFkBS8X5RqkDBHA7r4hej3K9A==}
@@ -2371,9 +2238,6 @@
     resolution: {integrity: sha512-dYqgNSZbDwkaJ2ceRd9ojCGjBq+mOm9LmtXnAnEGyHhN/5R7iDW2TRw3h+o/jCFxus3P2LfWIIiwowAjANm7IA==}
     engines: {node: '>= 0.4'}
 
-  requires-port@1.0.0:
-    resolution: {integrity: sha512-KigOCHcocU3XODJxsu8i/j8T9tzT4adHiecwORRQ0ZZFcp7ahwXuRU1m+yuO90C5ZUyGeGfocHDI14M3L3yDAQ==}
-
   resolve-from@4.0.0:
     resolution: {integrity: sha512-pb/MYmXstAkysRFx8piNI1tGFNQIFA3vkE3Gq4EuA1dF6gHp/+vgZqsCGJapvy8N3Q+4o7FwvquPJcnZ7RYy4g==}
     engines: {node: '>=4'}
@@ -2399,12 +2263,6 @@
     engines: {node: '>=18.0.0', npm: '>=8.0.0'}
     hasBin: true
 
-<<<<<<< HEAD
-=======
-  rrweb-cssom@0.7.1:
-    resolution: {integrity: sha512-TrEMa7JGdVm0UThDJSx7ddw5nVm3UJS9o9CCIZ72B1vSyEZoziDqBYP3XIoi/12lKrJR8rE3jeFHMok2F/Mnsg==}
-
->>>>>>> 82c3bb81
   rrweb-cssom@0.8.0:
     resolution: {integrity: sha512-guoltQEx+9aMf2gDZ0s62EcV8lsXR+0w8915TC3ITdn2YueuNjdAYh/levpU9nFaoChh9RUS5ZdQMrKfVEN9tw==}
 
@@ -2583,33 +2441,17 @@
 
   symbol-tree@3.2.4:
     resolution: {integrity: sha512-9QNk5KwDF+Bvz+PyObkmSYjI5ksVUYtjW7AU22r2NKcfLJcXp96hkDWU3+XndOsUb+AQ9QhfzfCT2O+CNWT5Tw==}
-<<<<<<< HEAD
-
-  tailwind-merge@2.6.0:
-    resolution: {integrity: sha512-P+Vu1qXfzediirmHOC3xKGAYeZtPcV9g76X+xg2FD4tYgR71ewMA35Y3sCz3zhiN/dwefRpJX0yBcgwi1fXNQA==}
-=======
->>>>>>> 82c3bb81
 
   tailwind-merge@3.3.0:
     resolution: {integrity: sha512-fyW/pEfcQSiigd5SNn0nApUOxx0zB/dm6UDU/rEwc2c3sX2smWUNbapHv+QRqLGVp9GWX3THIa7MUGPo+YkDzQ==}
 
-<<<<<<< HEAD
+  tailwindcss@4.1.8:
+    resolution: {integrity: sha512-kjeW8gjdxasbmFKpVGrGd5T4i40mV5J2Rasw48QARfYeQ8YS9x02ON9SFWax3Qf616rt4Cp3nVNIj6Hd1mP3og==}
+
   test-exclude@7.0.1:
     resolution: {integrity: sha512-pFYqmTw68LXVjeWJMST4+borgQP2AyMNbg1BpZh9LbyhUeNkeaPF9gzfPGUAnSMV3qPYdWUwDIjjCLiSDOl7vg==}
     engines: {node: '>=18'}
 
-  thenify-all@1.6.0:
-    resolution: {integrity: sha512-RNxQH/qI8/t3thXJDwcstUO4zeqo64+Uy/+sNVRBx4Xn2OX+OZ9oP+iJnNFqplFra2ZUVeKCSa2oVWi3T4uVmA==}
-    engines: {node: '>=0.8'}
-=======
-  tailwindcss@4.1.8:
-    resolution: {integrity: sha512-kjeW8gjdxasbmFKpVGrGd5T4i40mV5J2Rasw48QARfYeQ8YS9x02ON9SFWax3Qf616rt4Cp3nVNIj6Hd1mP3og==}
->>>>>>> 82c3bb81
-
-  test-exclude@7.0.1:
-    resolution: {integrity: sha512-pFYqmTw68LXVjeWJMST4+borgQP2AyMNbg1BpZh9LbyhUeNkeaPF9gzfPGUAnSMV3qPYdWUwDIjjCLiSDOl7vg==}
-    engines: {node: '>=18'}
-
   tinybench@2.9.0:
     resolution: {integrity: sha512-0+DUvqWMValLmha6lr4kD8iAMK1HzV0/aKnCtWb9v9641TnP/MFb7Pc2bxoxQjTXAErryXVgUOfv2YqNllqGeg==}
 
@@ -2643,15 +2485,9 @@
     resolution: {integrity: sha512-65P7iz6X5yEr1cwcgvQxbbIw7Uk3gOy5dIdtZ4rDveLqhrdJP+Li/Hx6tyK0NEb+2GCyneCMJiGqrADCSNk8sQ==}
     engines: {node: '>=8.0'}
 
-<<<<<<< HEAD
   tough-cookie@5.1.2:
     resolution: {integrity: sha512-FVDYdxtnj0G6Qm/DhNPSb8Ju59ULcup3tuJxkFb5K8Bv2pUXILbf0xZWU8PX8Ov19OXljbUyveOFwRMwkXzO+A==}
     engines: {node: '>=16'}
-=======
-  tough-cookie@4.1.4:
-    resolution: {integrity: sha512-Loo5UUvLD9ScZ6jh8beX1T6sO1w2/MpCRpEP7V280GKMVUQ0Jzar2U3UJPsrdbziLEMMhu3Ujnq//rhiFuIeag==}
-    engines: {node: '>=6'}
->>>>>>> 82c3bb81
 
   tr46@5.1.1:
     resolution: {integrity: sha512-hdF5ZgjTqgAntKkklYw0R03MG2x/bSzTtkxmIRw/sTNV8YXsCJ1tfLAX23lhxhHJlEf3CRCOCGGWw3vI3GaSPw==}
@@ -2701,10 +2537,6 @@
   undici-types@6.21.0:
     resolution: {integrity: sha512-iwDZqg0QAGrg9Rav5H4n0M64c3mkR59cJ6wQp+7C4nI0gsmExaedaYLNO44eT4AtBBwjbTiGPMlt2Md0T9H9JQ==}
 
-  universalify@0.2.0:
-    resolution: {integrity: sha512-CJ1QgKmNg3CwvAv/kOFmtnEN05f0D/cn9QntgNOQlQF9dgvVTHj3t+8JPdjqawCHk7V/KA+fbUqzZ9XWhcqPUg==}
-    engines: {node: '>= 4.0.0'}
-
   unrs-resolver@1.7.11:
     resolution: {integrity: sha512-OhuAzBImFPjKNgZ2JwHMfGFUA6NSbRegd1+BPjC1Y0E6X9Y/vJ4zKeGmIMqmlYboj6cMNEwKI+xQisrg4J0HaQ==}
 
@@ -2716,9 +2548,6 @@
 
   uri-js@4.4.1:
     resolution: {integrity: sha512-7rKUyy33Q1yc98pQ1DAmLtwX109F7TIfWlW1Ydo8Wl1ii1SeHieeh0HHfPeL2fMXK6z0s8ecKs9frCuLJvndBg==}
-
-  url-parse@1.5.10:
-    resolution: {integrity: sha512-WypcfiRhfeUP9vvF0j6rw0J3hrWrw6iZv3+22h6iRMJ/8z1Tj6XfLP4DsUix5MhMPnXpiHDoKyoZ/bdCkwBCiQ==}
 
   vite-node@3.2.2:
     resolution: {integrity: sha512-Xj/jovjZvDXOq2FgLXu8NsY4uHUMWtzVmMC2LkCu9HWdr9Qu1Is5sanX3Z4jOFKdohfaWDnEJWp9pRP0vVpAcA==}
@@ -2860,71 +2689,15 @@
 
   xmlchars@2.2.0:
     resolution: {integrity: sha512-JZnDKK8B0RCDw84FNdDAIpZK+JuJw+s7Lz8nksI7SIuU3UXJJslUthsi+uWBUYOwPFwW7W7PRLRfUKpxjtjFCw==}
-<<<<<<< HEAD
 
   yallist@3.1.1:
     resolution: {integrity: sha512-a4UGQaWPH59mOXUYnAG2ewncQS4i4F43Tv3JoAM+s2VDAmS9NsK8GpDMLrCHPksFT7h3K6TOoUNn2pb7RoXx4g==}
-
-  yaml@2.8.0:
-    resolution: {integrity: sha512-4lLa/EcQCB0cJkyts+FpIRx5G/llPxfP6VQU5KByHEhLxY3IJCH0f0Hy1MHI8sClTvsIb8qwRJ6R/ZdlDJ/leQ==}
-    engines: {node: '>= 14.6'}
-    hasBin: true
-=======
->>>>>>> 82c3bb81
 
   yocto-queue@0.1.0:
     resolution: {integrity: sha512-rVksvsnNCdJ/ohGc6xgPwyN8eheCxsiLM8mxuE/t/mOVqJewPuO1miLpTHQiRgTKCLexL4MeAFVagts7HmNZ2Q==}
     engines: {node: '>=10'}
 
 snapshots:
-
-  '@ampproject/remapping@2.3.0':
-    dependencies:
-      '@jridgewell/gen-mapping': 0.3.8
-      '@jridgewell/trace-mapping': 0.3.25
-
-  '@asamuzakjp/css-color@3.2.0':
-    dependencies:
-      '@csstools/css-calc': 2.1.4(@csstools/css-parser-algorithms@3.0.5(@csstools/css-tokenizer@3.0.4))(@csstools/css-tokenizer@3.0.4)
-      '@csstools/css-color-parser': 3.0.10(@csstools/css-parser-algorithms@3.0.5(@csstools/css-tokenizer@3.0.4))(@csstools/css-tokenizer@3.0.4)
-      '@csstools/css-parser-algorithms': 3.0.5(@csstools/css-tokenizer@3.0.4)
-      '@csstools/css-tokenizer': 3.0.4
-      lru-cache: 10.4.3
-
-  '@babel/helper-string-parser@7.27.1': {}
-
-  '@babel/helper-validator-identifier@7.27.1': {}
-
-  '@babel/parser@7.27.5':
-    dependencies:
-      '@babel/types': 7.27.6
-
-  '@babel/types@7.27.6':
-    dependencies:
-      '@babel/helper-string-parser': 7.27.1
-      '@babel/helper-validator-identifier': 7.27.1
-
-  '@bcoe/v8-coverage@1.0.2': {}
-
-  '@csstools/color-helpers@5.0.2': {}
-
-  '@csstools/css-calc@2.1.4(@csstools/css-parser-algorithms@3.0.5(@csstools/css-tokenizer@3.0.4))(@csstools/css-tokenizer@3.0.4)':
-    dependencies:
-      '@csstools/css-parser-algorithms': 3.0.5(@csstools/css-tokenizer@3.0.4)
-      '@csstools/css-tokenizer': 3.0.4
-
-  '@csstools/css-color-parser@3.0.10(@csstools/css-parser-algorithms@3.0.5(@csstools/css-tokenizer@3.0.4))(@csstools/css-tokenizer@3.0.4)':
-    dependencies:
-      '@csstools/color-helpers': 5.0.2
-      '@csstools/css-calc': 2.1.4(@csstools/css-parser-algorithms@3.0.5(@csstools/css-tokenizer@3.0.4))(@csstools/css-tokenizer@3.0.4)
-      '@csstools/css-parser-algorithms': 3.0.5(@csstools/css-tokenizer@3.0.4)
-      '@csstools/css-tokenizer': 3.0.4
-
-  '@csstools/css-parser-algorithms@3.0.5(@csstools/css-tokenizer@3.0.4)':
-    dependencies:
-      '@csstools/css-tokenizer': 3.0.4
-
-  '@csstools/css-tokenizer@3.0.4': {}
 
   '@ampproject/remapping@2.3.0':
     dependencies:
@@ -3528,7 +3301,6 @@
       tslib: 2.8.1
     optional: true
 
-<<<<<<< HEAD
   '@types/babel__core@7.20.5':
     dependencies:
       '@babel/parser': 7.27.5
@@ -3550,8 +3322,6 @@
     dependencies:
       '@babel/types': 7.27.6
 
-=======
->>>>>>> 82c3bb81
   '@types/chai@5.2.2':
     dependencies:
       '@types/deep-eql': 4.0.2
@@ -3721,7 +3491,6 @@
   '@unrs/resolver-binding-win32-x64-msvc@1.7.11':
     optional: true
 
-<<<<<<< HEAD
   '@vitejs/plugin-react@4.5.1(vite@5.4.19(@types/node@22.15.30))':
     dependencies:
       '@babel/core': 7.27.4
@@ -3736,10 +3505,6 @@
 
   '@vitest/coverage-v8@3.2.2(vitest@3.2.2(@types/node@22.15.30)(jsdom@26.1.0))':
     dependencies:
-=======
-  '@vitest/coverage-v8@3.2.2(vitest@3.2.2(@types/node@22.15.30)(jsdom@24.1.3))':
-    dependencies:
->>>>>>> 82c3bb81
       '@ampproject/remapping': 2.3.0
       '@bcoe/v8-coverage': 1.0.2
       ast-v8-to-istanbul: 0.3.3
@@ -3753,11 +3518,7 @@
       std-env: 3.9.0
       test-exclude: 7.0.1
       tinyrainbow: 2.0.0
-<<<<<<< HEAD
       vitest: 3.2.2(@types/node@22.15.30)(jsdom@26.1.0)
-=======
-      vitest: 3.2.2(@types/node@22.15.30)(jsdom@24.1.3)
->>>>>>> 82c3bb81
     transitivePeerDependencies:
       - supports-color
 
@@ -3910,8 +3671,6 @@
 
   async-function@1.0.0: {}
 
-  asynckit@0.4.0: {}
-
   autoprefixer@10.4.21(postcss@8.5.4):
     dependencies:
       browserslist: 4.25.0
@@ -4016,10 +3775,6 @@
       color-string: 1.9.1
     optional: true
 
-  combined-stream@1.0.8:
-    dependencies:
-      delayed-stream: 1.0.0
-
   concat-map@0.0.1: {}
 
   convert-source-map@2.0.0: {}
@@ -4035,11 +3790,6 @@
       '@asamuzakjp/css-color': 3.2.0
       rrweb-cssom: 0.8.0
 
-  cssstyle@4.3.1:
-    dependencies:
-      '@asamuzakjp/css-color': 3.2.0
-      rrweb-cssom: 0.8.0
-
   csstype@3.1.3: {}
 
   damerau-levenshtein@1.0.8: {}
@@ -4092,8 +3842,6 @@
       define-data-property: 1.1.4
       has-property-descriptors: 1.0.2
       object-keys: 1.1.1
-
-  delayed-stream@1.0.0: {}
 
   detect-libc@2.0.4:
     optional: true
@@ -4543,14 +4291,6 @@
       cross-spawn: 7.0.6
       signal-exit: 4.1.0
 
-  form-data@4.0.3:
-    dependencies:
-      asynckit: 0.4.0
-      combined-stream: 1.0.8
-      es-set-tostringtag: 2.1.0
-      hasown: 2.0.2
-      mime-types: 2.1.35
-
   fraction.js@4.3.7: {}
 
   fsevents@2.3.2:
@@ -4866,36 +4606,21 @@
     dependencies:
       argparse: 2.0.1
 
-<<<<<<< HEAD
   jsdom@26.1.0:
-=======
-  jsdom@24.1.3:
->>>>>>> 82c3bb81
     dependencies:
       cssstyle: 4.3.1
       data-urls: 5.0.0
       decimal.js: 10.5.0
-<<<<<<< HEAD
-=======
-      form-data: 4.0.3
->>>>>>> 82c3bb81
       html-encoding-sniffer: 4.0.0
       http-proxy-agent: 7.0.2
       https-proxy-agent: 7.0.6
       is-potential-custom-element-name: 1.0.1
       nwsapi: 2.2.20
       parse5: 7.3.0
-<<<<<<< HEAD
       rrweb-cssom: 0.8.0
       saxes: 6.0.0
       symbol-tree: 3.2.4
       tough-cookie: 5.1.2
-=======
-      rrweb-cssom: 0.7.1
-      saxes: 6.0.0
-      symbol-tree: 3.2.4
-      tough-cookie: 4.1.4
->>>>>>> 82c3bb81
       w3c-xmlserializer: 5.0.0
       webidl-conversions: 7.0.0
       whatwg-encoding: 3.1.1
@@ -4908,11 +4633,8 @@
       - supports-color
       - utf-8-validate
 
-<<<<<<< HEAD
   jsesc@3.1.0: {}
 
-=======
->>>>>>> 82c3bb81
   json-buffer@3.0.1: {}
 
   json-schema-traverse@0.4.1: {}
@@ -4987,12 +4709,6 @@
     dependencies:
       braces: 3.0.3
       picomatch: 2.3.1
-
-  mime-db@1.52.0: {}
-
-  mime-types@2.1.35:
-    dependencies:
-      mime-db: 1.52.0
 
   minimatch@3.1.2:
     dependencies:
@@ -5044,11 +4760,6 @@
   normalize-range@0.1.2: {}
 
   nwsapi@2.2.20: {}
-<<<<<<< HEAD
-
-  object-assign@4.1.1: {}
-=======
->>>>>>> 82c3bb81
 
   object-assign@4.1.1: {}
 
@@ -5178,13 +4889,7 @@
       object-assign: 4.1.1
       react-is: 16.13.1
 
-  psl@1.15.0:
-    dependencies:
-      punycode: 2.3.1
-
   punycode@2.3.1: {}
-
-  querystringify@2.2.0: {}
 
   queue-microtask@1.2.3: {}
 
@@ -5218,8 +4923,6 @@
       get-proto: 1.0.1
       gopd: 1.2.0
       set-function-name: 2.0.2
-
-  requires-port@1.0.0: {}
 
   resolve-from@4.0.0: {}
 
@@ -5265,11 +4968,6 @@
       '@rollup/rollup-win32-x64-msvc': 4.41.1
       fsevents: 2.3.3
 
-<<<<<<< HEAD
-=======
-  rrweb-cssom@0.7.1: {}
-
->>>>>>> 82c3bb81
   rrweb-cssom@0.8.0: {}
 
   run-parallel@1.2.0:
@@ -5504,34 +5202,17 @@
   supports-preserve-symlinks-flag@1.0.0: {}
 
   symbol-tree@3.2.4: {}
-<<<<<<< HEAD
-
-  tailwind-merge@2.6.0: {}
-=======
->>>>>>> 82c3bb81
 
   tailwind-merge@3.3.0: {}
 
-<<<<<<< HEAD
+  tailwindcss@4.1.8: {}
+
   test-exclude@7.0.1:
     dependencies:
       '@istanbuljs/schema': 0.1.3
       glob: 10.4.5
       minimatch: 9.0.5
 
-  thenify-all@1.6.0:
-    dependencies:
-      thenify: 3.3.1
-=======
-  tailwindcss@4.1.8: {}
->>>>>>> 82c3bb81
-
-  test-exclude@7.0.1:
-    dependencies:
-      '@istanbuljs/schema': 0.1.3
-      glob: 10.4.5
-      minimatch: 9.0.5
-
   tinybench@2.9.0: {}
 
   tinyexec@0.3.2: {}
@@ -5546,32 +5227,20 @@
   tinyrainbow@2.0.0: {}
 
   tinyspy@4.0.3: {}
-<<<<<<< HEAD
 
   tldts-core@6.1.86: {}
 
   tldts@6.1.86:
     dependencies:
       tldts-core: 6.1.86
-=======
->>>>>>> 82c3bb81
 
   to-regex-range@5.0.1:
     dependencies:
       is-number: 7.0.0
 
-<<<<<<< HEAD
   tough-cookie@5.1.2:
     dependencies:
       tldts: 6.1.86
-=======
-  tough-cookie@4.1.4:
-    dependencies:
-      psl: 1.15.0
-      punycode: 2.3.1
-      universalify: 0.2.0
-      url-parse: 1.5.10
->>>>>>> 82c3bb81
 
   tr46@5.1.1:
     dependencies:
@@ -5637,8 +5306,6 @@
       which-boxed-primitive: 1.1.1
 
   undici-types@6.21.0: {}
-
-  universalify@0.2.0: {}
 
   unrs-resolver@1.7.11:
     dependencies:
@@ -5672,11 +5339,6 @@
     dependencies:
       punycode: 2.3.1
 
-  url-parse@1.5.10:
-    dependencies:
-      querystringify: 2.2.0
-      requires-port: 1.0.0
-
   vite-node@3.2.2(@types/node@22.15.30):
     dependencies:
       cac: 6.7.14
@@ -5704,11 +5366,7 @@
       '@types/node': 22.15.30
       fsevents: 2.3.3
 
-<<<<<<< HEAD
   vitest@3.2.2(@types/node@22.15.30)(jsdom@26.1.0):
-=======
-  vitest@3.2.2(@types/node@22.15.30)(jsdom@24.1.3):
->>>>>>> 82c3bb81
     dependencies:
       '@types/chai': 5.2.2
       '@vitest/expect': 3.2.2
@@ -5735,11 +5393,7 @@
       why-is-node-running: 2.3.0
     optionalDependencies:
       '@types/node': 22.15.30
-<<<<<<< HEAD
       jsdom: 26.1.0
-=======
-      jsdom: 24.1.3
->>>>>>> 82c3bb81
     transitivePeerDependencies:
       - less
       - lightningcss
@@ -5837,12 +5491,7 @@
   xml-name-validator@5.0.0: {}
 
   xmlchars@2.2.0: {}
-<<<<<<< HEAD
 
   yallist@3.1.1: {}
 
-  yaml@2.8.0: {}
-=======
->>>>>>> 82c3bb81
-
   yocto-queue@0.1.0: {}