--- conflicted
+++ resolved
@@ -20,12 +20,8 @@
       - name: Setup Node.js
         uses: actions/setup-node@v4
         with:
-<<<<<<< HEAD
           node-version: '20.19.1'
           cache: 'pnpm'
-=======
-          node-version: '18.x'
->>>>>>> ac6c148d
 
       # Install pnpm
       - name: Install pnpm
@@ -60,8 +56,7 @@
       - name: Upload SARIF results file
         uses: github/codeql-action/upload-sarif@v3
         with:
-<<<<<<< HEAD
-          sarif_file: codacy.sarif
+          sarif_file: results.sarif
 
       # Upload test coverage
       - name: Upload coverage
@@ -69,9 +64,6 @@
         with:
           project-token: ${{ secrets.CODACY_PROJECT_TOKEN }}
           coverage-reports: coverage/lcov.info
-=======
-          sarif_file: results.sarif
->>>>>>> ac6c148d
 
   security:
     name: Security Scan
@@ -85,12 +77,8 @@
       - name: Setup Node.js
         uses: actions/setup-node@v4
         with:
-<<<<<<< HEAD
           node-version: '20.19.1'
           cache: 'pnpm'
-=======
-          node-version: '18.x'
->>>>>>> ac6c148d
 
       # Install pnpm
       - name: Install pnpm
