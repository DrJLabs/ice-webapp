--- conflicted
+++ resolved
@@ -210,17 +210,10 @@
     "eslint": "^9.28.0",
     "eslint-config-next": "^${NEXT_VERSION}",
     "tailwindcss": "^4.1.8",
-<<<<<<< HEAD
-    "postcss": "^8.5.4",
-    "autoprefixer": "^10.4.21",
-    "vitest": "^3.2.2",
-    "playwright": "^1.52.0"
-=======
-    "postcss": "^8.4.38",
-    "autoprefixer": "^10.4.19",
-    "vitest": "^2.1.6",
-    "playwright": "^1.49.0"
->>>>>>> 696066e4
+"postcss": "^8.5.4",
+"autoprefixer": "^10.4.21",
+"vitest": "^3.2.2",
+"playwright": "^1.52.0"
   },
   "engines": {
     "node": ">=22.0.0"
