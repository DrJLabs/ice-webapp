--- conflicted
+++ resolved
@@ -1,101 +1,5 @@
 #!/bin/sh
 # husky v10 format - no longer using the husky.sh approach
 
-<<<<<<< HEAD
-# Check if this is a special push that should bypass hooks
-if [ "$SKIP_HOOKS" = "1" ] || [ "$SKIP_PRE_PUSH" = "1" ]; then
-  echo "🧊 Skipping ICE-WEBAPP pre-push quality gates (SKIP_HOOKS=1 or SKIP_PRE_PUSH=1)"
-  exit 0
-fi
-
-echo "🧊 Running ICE-WEBAPP pre-push quality gates..."
-
-# 1. Run tests with coverage
-echo "Running tests with coverage..."
-pnpm run test:coverage || { 
-  echo "❌ Tests failed! Fix tests before pushing or use git push --no-verify to bypass."
-  echo "   Or set environment variable: SKIP_PRE_PUSH=1 git push"
-  exit 1
-}
-
-# 2. Check coverage thresholds
-# Extract coverage percentages from the output
-echo "Checking coverage thresholds..."
-
-# Required thresholds
-LINES_THRESHOLD=70
-STATEMENTS_THRESHOLD=70
-FUNCTIONS_THRESHOLD=65
-BRANCHES_THRESHOLD=60
-
-FAILED=0
-
-# Use grep directly on the coverage output from Vitest, which prints a table like:
-# ----------|---------|----------|---------|---------|-------------------
-# File      | % Stmts | % Branch | % Funcs | % Lines | Uncovered Line #s 
-# ----------|---------|----------|---------|---------|-------------------
-# All files |    88.6 |    95.45 |   91.66 |    88.6 |                   
-# utils.ts  |    88.6 |    95.45 |   91.66 |    88.6 | 28-33,127-129     
-# ----------|---------|----------|---------|---------|-------------------
-
-# Get the "All files" line from the coverage report
-COVERAGE_LINE=$(grep "All files" coverage/coverage-summary.json 2>/dev/null || 
-                grep -A1 "% Coverage report" -a "$(find . -name "stdout" -o -name "*.log" | tail -1)" 2>/dev/null | 
-                grep "All files" | head -1)
-
-if [ -n "$COVERAGE_LINE" ]; then
-  # Extract coverage percentages
-  STATEMENTS_COVERAGE=$(echo "$COVERAGE_LINE" | awk '{print $2}' | tr -d '|,%')
-  BRANCHES_COVERAGE=$(echo "$COVERAGE_LINE" | awk '{print $3}' | tr -d '|,%')
-  FUNCTIONS_COVERAGE=$(echo "$COVERAGE_LINE" | awk '{print $4}' | tr -d '|,%')
-  LINES_COVERAGE=$(echo "$COVERAGE_LINE" | awk '{print $5}' | tr -d '|,%')
-  
-  # Function to compare coverage values
-  check_threshold() {
-    coverage="$1"
-    threshold="$2"
-    name="$3"
-
-    if [ -z "$coverage" ]; then
-      echo "⚠️ Could not determine $name coverage."
-      return 0
-    fi
-
-    # Use simple numeric comparison
-    if [ "$(echo "$coverage < $threshold" | bc -l)" = "1" ]; then
-      echo "❌ $name coverage ($coverage%) is below threshold ($threshold%)"
-      FAILED=1
-    else
-      echo "✅ $name coverage: $coverage% (threshold: $threshold%)"
-    fi
-  }
-
-  # Check all coverage metrics
-  check_threshold "$LINES_COVERAGE" "$LINES_THRESHOLD" "Lines"
-  check_threshold "$STATEMENTS_COVERAGE" "$STATEMENTS_THRESHOLD" "Statements"
-  check_threshold "$FUNCTIONS_COVERAGE" "$FUNCTIONS_THRESHOLD" "Functions"
-  check_threshold "$BRANCHES_COVERAGE" "$BRANCHES_THRESHOLD" "Branches"
-else
-  echo "⚠️ Could not find coverage data. Proceeding anyway."
-fi
-
-# 3. Upload coverage to Codacy
-echo "Uploading coverage to Codacy..."
-if [ -f "coverage/lcov.info" ]; then
-  pnpm run coverage:upload || echo "⚠️ Coverage upload failed, but continuing..."
-else
-  echo "⚠️ No coverage report found. Skipping upload."
-fi
-
-if [ "$FAILED" -eq 1 ]; then
-  echo "❌ Coverage check failed! Please add more tests to improve coverage."
-  echo "   To bypass: use git push --no-verify"
-  echo "   Or set environment variable: SKIP_PRE_PUSH=1 git push"
-  exit 1
-fi
-
-echo "✅ All coverage thresholds passed!"
-=======
 # Run our Python script for quality gates
-./tools/pre-push-check.py
->>>>>>> ac6c148d
+./tools/pre-push-check.py