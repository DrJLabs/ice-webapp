--- conflicted
+++ resolved
@@ -12,14 +12,11 @@
     "test:coverage": "vitest run --coverage",
     "test:e2e": "playwright test",
     "codex:verify": "node --version && npm --version && echo 'Codex environment OK'",
-<<<<<<< HEAD
-    "coverage:upload": "export CODACY_PROJECT_TOKEN=${CODACY_PROJECT_TOKEN:-''} && curl -Ls https://coverage.codacy.com/get.sh > codacy-coverage.sh && bash codacy-coverage.sh report -r ./coverage/lcov.info",
-=======
     "coverage:upload": ". tools/.codacy-tokens && curl -Ls https://coverage.codacy.com/get.sh | bash -s -- report -r ./coverage/lcov.info",
->>>>>>> ac6c148d
     "codacy:quality-gates": "node scripts/codacy-quality-gates.js",
     "codacy:commit-quality-gates": "node scripts/codacy-commit-quality-gates.js",
     "codacy:setup-all": "pnpm run codacy:quality-gates && pnpm run codacy:commit-quality-gates",
+    "codacy:cli:analyze": "codacy-analysis-cli analyze",
     "prepare": "husky"
   },
   "dependencies": {
